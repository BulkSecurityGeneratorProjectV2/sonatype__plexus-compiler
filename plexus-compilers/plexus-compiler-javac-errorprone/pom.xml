<?xml version="1.0" encoding="UTF-8"?>
<project xmlns="http://maven.apache.org/POM/4.0.0" xmlns:xsi="http://www.w3.org/2001/XMLSchema-instance" xsi:schemaLocation="http://maven.apache.org/POM/4.0.0 http://maven.apache.org/xsd/maven-4.0.0.xsd">
  <modelVersion>4.0.0</modelVersion>

  <parent>
    <groupId>org.codehaus.plexus</groupId>
    <artifactId>plexus-compilers</artifactId>
    <version>2.3-SNAPSHOT</version>
  </parent>
  
  <artifactId>plexus-compiler-javac-errorprone</artifactId>

  <name>Plexus Javac+error-prone Component</name>
  <description>Javac Compiler support for Plexus Compiler component,
    with error-prone static analysis checks enabled.
    See http://error-prone.googlecode.com
    (Note: this component should be merged into plexus-compiler-javac
    when it is matured.)
  </description>

  <dependencies>
    <dependency>
      <groupId>org.codehaus.plexus</groupId>
      <artifactId>plexus-utils</artifactId>
    </dependency>
    <dependency>
<<<<<<< HEAD
      <groupId>com.google.errorprone</groupId>
      <artifactId>error_prone_core</artifactId>
=======
      <groupId>org.codehaus.plexus</groupId>
      <artifactId>plexus-compiler-javac</artifactId>
      <!-- fixme: olamy: I'm not able to omit the version here, maven gives me errors. -->
      <version>2.3-SNAPSHOT</version>
    </dependency>
    <dependency>
      <groupId>com.google.errorprone</groupId>
      <artifactId>error_prone_core</artifactId>
      <!-- TODO(alexeagle): use the error-prone release version when possible -->
      <!-- users can choose a more recent version in their <plugin><dependencies> -->
>>>>>>> 3b273deb
      <version>1.0-SNAPSHOT</version>
    </dependency>
  </dependencies>
  
</project><|MERGE_RESOLUTION|>--- conflicted
+++ resolved
@@ -24,22 +24,29 @@
       <artifactId>plexus-utils</artifactId>
     </dependency>
     <dependency>
-<<<<<<< HEAD
-      <groupId>com.google.errorprone</groupId>
-      <artifactId>error_prone_core</artifactId>
-=======
       <groupId>org.codehaus.plexus</groupId>
       <artifactId>plexus-compiler-javac</artifactId>
-      <!-- fixme: olamy: I'm not able to omit the version here, maven gives me errors. -->
-      <version>2.3-SNAPSHOT</version>
+      <version>${project.version}</version>
     </dependency>
     <dependency>
       <groupId>com.google.errorprone</groupId>
       <artifactId>error_prone_core</artifactId>
-      <!-- TODO(alexeagle): use the error-prone release version when possible -->
-      <!-- users can choose a more recent version in their <plugin><dependencies> -->
->>>>>>> 3b273deb
       <version>1.0-SNAPSHOT</version>
+      <!--
+      <exclusions>
+        <exclusion>
+          <groupId>openjdk</groupId>
+          <artifactId>tools</artifactId>
+        </exclusion>
+      </exclusions>
+      -->
+    </dependency>
+    <dependency>
+      <groupId>openjdk</groupId>
+      <artifactId>tools</artifactId>
+      <version>1.6</version>
+      <scope>system</scope>
+      <systemPath>${java.home}/../lib/tools.jar</systemPath>
     </dependency>
   </dependencies>
   
